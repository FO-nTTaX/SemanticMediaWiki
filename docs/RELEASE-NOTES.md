--- conflicted
+++ resolved
@@ -26,12 +26,7 @@
 
 * #556 Fixed Missing parentheses in `SQL` for disjunctions when temporary tables are not used by the `SQLStore`
 * #764 Fixed DB error when a `#ask` query contains `order=random` for a `sqlite` or `postgres` DB platform (disabled `smwgQRandSortingSupport` for `postgres`)
-<<<<<<< HEAD
 * #860 Fixed escape character usage in `SPARQLStore`, `SQLStore`
-=======
-* #851 Fixed the [SMWRegistry service](https://semantic-mediawiki.org/wiki/Registry)
-* #860 Fixed escape character usage in `SPARQLStore`, `SQLStore` 
->>>>>>> 00bdaf35
 * #860 Fixed handling of an empty result send by the `SPARQLStore` Sesame connector
 * #861 Fixed owl property export declaration
 * #863 Fixed missing interwiki encoding for the RDF export
